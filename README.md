# MusicGen Dreamboothing

This repository contains lightweight training code for [MusicGen](https://github.com/facebookresearch/audiocraft/blob/main/docs/MUSICGEN.md), a state-of-the-art controllable text-to-music model. MusicGen is a single stage auto-regressive Transformer model trained over a [32kHz Encodec tokenizer](https://huggingface.co/facebook/encodec_32khz) with 4 codebooks sampled at 50 Hz.

The aim is to provide **tools** to **easily fine-tune** and **dreambooth** the Musicgen model suite on **small consumer GPUs**, with little data and to leverage a series of optimizations and tricks to reduce resource consumption. For example, the model can be fine-tuned on a particular music genre or artist to give a checkpoint that generates in that given style. The aim is also to easily **share and build** on these trained checkpoints, thanks to [LoRA](https://huggingface.co/docs/peft/en/developer_guides/lora#lora) adaptors.

Specifically, this involves:
* using as few data and resources as possible. We're talking fine-tuning with as little as 15mn on an A100 and as little as 10GB to 16GB of GPU utilization.
* easily share and build models thanks to the [Hugging Face Hub](https://huggingface.co/models).
* optionally, generate automatic music descriptions
* optionally, training Musicgen in a [Dreambooth](https://huggingface.co/docs/diffusers/en/training/dreambooth)-like fashion, where one key-word triggers generation in a particular style


## 📖 Quick Index
* [Training](#training)
* [Inference](#inference)
* [❓ FAQ](#faq)

## Inference

### Requirements

You actually don't need to install anything from this repository, simply install [transformers](https://huggingface.co/docs/transformers/main/en/index) (from source for now), [PEFT](https://huggingface.co/docs/peft/index) and [sentencepiece](https://github.com/google/sentencepiece) to get ready!

```sh
pip install git+https://github.com/huggingface/transformers peft sentencepiece
```

Additionally, the following inference snippet also uses soundfile to save the generated music:

```sh
pip install soundfile
```

### Usage

The training code present in this repository offers two options:
- fine-tuning Musicgen without LoRA, in which case you can refer to the transformers docs [here](https://huggingface.co/docs/transformers/v4.39.3/en/model_doc/musicgen#generation) for Musicgen and [here](https://huggingface.co/docs/transformers/v4.39.3/en/model_doc/musicgen_melody#generation) for Musicgen Melody, in order to do inference on the newly fine-tuned checkpoint.
- fine-tuning Musicgen with LoRA, in which case the following snippet indicates how to generate music:

```python
from peft import PeftConfig, PeftModel
from transformers import AutoModelForTextToWaveform
import torch

repo_id = "ylacombe/musicgen-melody-punk-lora"

config = PeftConfig.from_pretrained(repo_id)
model = AutoModelForTextToWaveform.from_pretrained(config.base_model_name_or_path, torch_dtype=torch.float16)
model = PeftModel.from_pretrained(model, repo_id)
```

You can then use it in the same way you'd use Musicgen or Musicgen Melody (refers to the transformers docs [here](https://huggingface.co/docs/transformers/v4.39.3/en/model_doc/musicgen#generation) and [here](https://huggingface.co/docs/transformers/v4.39.3/en/model_doc/musicgen_melody#generation) respectively). 

For example, with the previous model, you can generate:

```python
from transformers import AutoProcessor
import soundfile as sf
device = torch.device("cuda:0" if torch.cuda.device_count()>0 else "cpu")
model.to(device)

processor = AutoProcessor.from_pretrained(repo_id)

inputs = processor(
    text=["80s punk and pop track with bassy drums and synth", "punk bossa nova"],
    padding=True,
    return_tensors="pt",
).to(device)
audio_values = model.generate(**inputs, do_sample=True, guidance_scale=3, max_new_tokens=256)

sampling_rate = model.config.audio_encoder.sampling_rate
audio_values = audio_values.cpu().float().numpy()
sf.write("musicgen_out_0.wav", audio_values[0].T, sampling_rate)
sf.write("musicgen_out_1.wav", audio_values[1].T, sampling_rate)
```

## Training

### Requirements

You first need to clone this repository before installing requirements.

```sh
git clone git@github.com:ylacombe/musicgen-finetuning.git
cd musicgen-finetuning
pip install -r requirements.txt
```

Optionally, you can create a wandb account and login to it by following [this guide](https://docs.wandb.ai/quickstart). [`wandb`](https://docs.wandb.ai/) allows for better tracking of the experiments metrics and losses.

You also have the option to configure Accelerate by running the following command. Note that you should set the number of GPUs you wish to use for training, and also the data type (dtype) to your preferred dtype for training/inference (e.g. `bfloat16` on A100 GPUs, `float16` on V100 GPUs, etc.):

```bash
accelerate config
```

Lastly, you can link you Hugging Face account so that you can push model repositories on the Hub. This will allow you to save your trained models on the Hub so that you can share them with the community. Run the command:

```bash
git config --global credential.helper store
huggingface-cli login
```

And then enter an authentication token from https://huggingface.co/settings/tokens. Create a new token if you do not have one already. You should make sure that this token has "write" privileges.

### Training guide

The script [`dreambooth_musicgen.py`](dreambooth_musicgen.py) is an end-to-end script that:
1. Loads an audio dataset using the [`datasets`](https://huggingface.co/docs/datasets/v2.17.0/en/index) library, for example this [small subset of songs in the punk style](https://huggingface.co/datasets/ylacombe/tiny-punk) derived from the royalty-free [PogChamp Music Classification Competition](https://www.kaggle.com/competitions/kaggle-pog-series-s01e02/overview) dataset.
2. Loads a Musicgen checkpoint from the hub, for example the [1.5B Musicgen Melody checkpoint](https://huggingface.co/facebook/musicgen-melody).
3. (Optional) Generates automatic song descriptions with the `--add_metadata true` flag.  
4. Tokenizes the text descriptions and encode the audio samples.
5. Uses the [Transformers' Trainer](https://huggingface.co/docs/transformers/main_classes/trainer) to perform training and evaluation.

You can learn more about the different arguments of the training script by running:

```sh
python dreambooth_musicgen.py --help
```

To give a practical example, here's how to fine-tune [Musicgen Melody](https://huggingface.co/facebook/musicgen-melody) on 27 minutes of [Punk music](https://huggingface.co/datasets/ylacombe/tiny-punk/viewer/default/clean).

```sh
python dreambooth_musicgen.py \
    --overwrite_output_dir \
    --output_dir "./musicgen-melody-lora-punk" \
    --dataset_name "ylacombe/tiny-punk" \
    --dataset_config_name "default" \
    --target_audio_column_name "others" \
    --instance_prompt "punk" \
    --train_split_name "clean" \
    --eval_split_name "clean" \
    --max_duration_in_seconds 30 \
    --min_duration_in_seconds 1.0 \
    --model_name_or_path "facebook/musicgen-melody" \
    --model_revision "refs/pr/14" \
    --preprocessing_num_workers 8 \
    --do_train \
    --fp16 \
    --num_train_epochs 4 \
    --gradient_accumulation_steps 8 \
    --gradient_checkpointing \
    --per_device_train_batch_size 2 \
    --learning_rate 2e-4 \
    --adam_beta1 0.9 \
    --adam_beta2 0.99 \
    --weight_decay 0.1 \
    --dataloader_num_workers 8 \
    --use_lora \
    --logging_steps 1 \
    --pad_token_id 2048 \
    --decoder_start_token_id 2048 \
<<<<<<< HEAD
    --do_eval \
    --predict_with_generate \
    --include_inputs_for_metrics \
=======
    --do_eval true \
    --predict_with_generate true \
    --include_inputs_for_metrics true \
>>>>>>> 797e8c46
    --eval_steps 25 \
    --evaluation_strategy "steps" \
    --per_device_eval_batch_size 1 \
    --max_eval_samples 8 \
    --generation_max_length 400 \
    --guidance_scale 3.0 \
    --seed 456 \
<<<<<<< HEAD
    --push_to_hub true
=======
    --push_to_hub true \
    --hub_model_id "musicgen-melody-lora-punk"
>>>>>>> 797e8c46
```

Using a few tricks, this fine-tuning run used 10GB of GPU memory and ran in under 15 minutes on an A100 GPU. The resulting
punk checkpoint can be found on the Hugging Face Hub under [ylacombe/musicgen-melody-lora-punk](https://huggingface.co/ylacombe/musicgen-melody-lora-punk).

More specifically, those tricks are [LoRA](https://huggingface.co/docs/peft/en/developer_guides/lora#lora), [half-precision](https://en.wikipedia.org/wiki/Half-precision_floating-point_format), [gradient accumulation](https://huggingface.co/docs/transformers/en/main_classes/trainer#transformers.TrainingArguments.gradient_accumulation_steps) and [gradient checkpointing](https://huggingface.co/docs/transformers/en/main_classes/trainer#transformers.TrainingArguments.gradient_checkpointing). The largest memory saving comes from LoRA, which is a training technique for significantly reducing the number of trainable parameters. As a result, training is faster and it is easier to store the resulting weights because they are a lot smaller (~100MBs). For more information, refer to the [LoRA conceptual guide](https://huggingface.co/docs/peft/main/en/conceptual_guides/lora). Note that using the same parameters on [Musicgen Melody large](https://huggingface.co/facebook/musicgen-melody-large) only used 16GB of GPU.

Also note that you can also use a JSON file to get your parameters. For example, [punk.json](/example_configs/punk.json):

```sh
python dreambooth_musicgen.py example_configs/punk.json
```

The JSON example above also shows to follow the training thanks to wandb (e.g of what it looks like [here](https://wandb.ai/ylacombe/musicgen_finetuning_experiments/runs/lk6x8k4u?nw=nwuserylacombe)).

### Tips

Some take-aways from the different experiments we've done:
* to fine-tune and keep model ability it's essential to have a low number of epochs.
* for small datasets, a learning rate of 2e-4 gave great results.
* it doesn't actually matter to have the training loss going down, it's always better to actually listen to the output samples.
* you can get quickly get a sense of how and if the model learned by comparing the samples before and after fine-tuning on wandb (e.g [here](https://wandb.ai/ylacombe/musicgen_finetuning_experiments/runs/lk6x8k4u?nw=nwuserylacombe)).
* If you're not using a melody checkpoint and get `nan` errors, you might want to set `guidance_scale` to 1.0, check this [FAQ response](#im-getting-nan-errors-with-some-checkpoints-what-do-i-do).

## FAQ

### Which base checkpoints can I use? Which ones do you recommend?

Here is a quick summary of the Musicgen models that have been trained and released by Meta, and which are compatible with this training code:

| Model                                                                          | Task          | Model size |
|--------------------------------------------------------------------------------|---------------|------------|
| [Musicgen Melody](https://huggingface.co/facebook/musicgen-melody)             | Melody-guided | 1.5B       |
| [Musicgen Melody Large](https://huggingface.co/facebook/musicgen-melody-large) | Melody-guided | 3.3B       |
| [Musicgen Small](https://huggingface.co/facebook/musicgen-small)               | Text-to-music | 300M       |
| [Musicgen Medium](https://huggingface.co/facebook/musicgen-medium)             | Text-to-music | 1.5B       |
| [Musicgen Large](https://huggingface.co/facebook/musicgen-large)               | Text-to-music | 3.3B       |

Additionally, you can track Musicgen models on the hub [here](https://huggingface.co/models?library=transformers&other=musicgent&sort=trending). You'll find some additional checkpoints trained and released by the community, which you can use for inference straight away.

**We recommend using the Musicgen Melody checkpoints, as those are the ones which gave the best results for us.**

### This is difficult to use, do you have simpler ways to do dreambooth?

I'm currently considering adapting the training script to:
1. A hands-on [gradio](https://www.gradio.app/) demo that will require no code. 
2. A notebook, with detailed steps and some explanations, that will require some Python knowledge.

Of course, I welcome all contributions from the community to speed up the implementation of these projects!

### What kind of datasets do I need?

We rely on the [`datasets`](https://huggingface.co/docs/datasets/v2.17.0/en/index) library, which is optimized for speed and efficiency, and is deeply integrated with the [HuggingFace Hub](https://huggingface.co/datasets) which allows easy sharing and loading.

In order to use this repository, you need an audio dataset from [`datasets`](https://huggingface.co/docs/datasets/v2.17.0/en/index) with at least one audio column. You can set `target_audio_column_name` with this column name.

Audio samples must be less than 30 seconds long and contain no lyrics (instrumentals only).

> [!TIP] 
> If you have songs with lyrics, you can use [`demucs`](https://github.com/adefossez/demucs/tree/main/demucs), a model that performs audio separation, to get rid of those.
> This is what I've done for the some of my datasets. I've got inspired from [this script](https://github.com/huggingface/dataspeech/blob/main/scripts/filter_audio_separation.py) to do audio separation with `datasets` and `demucs`.

You can also use your own set of descriptions instead of automatically generated ones. In that case, you also need a text column with those descriptions. You can set `text_column_name` with this column name.

### How do I use audio files that I have with your training code?

If you song files in your computer, and want to create a dataset from [`datasets`](https://huggingface.co/docs/datasets/v2.17.0/en/index) with those, you can use easily do this.

1. You first need to create a csv file that contains the full paths to the audio. The column name for those audio files could be for example `audio`.
2. Once you have this csv file, you can load it to a dataset like this:
```python
from datasets import DatasetDict

dataset = DatasetDict.from_csv({"train": PATH_TO_CSV_FILE})
```
3. You then need to convert the audio column name to [`Audio`](https://huggingface.co/docs/datasets/v2.19.0/en/package_reference/main_classes#datasets.Audio) so that `datasets` understand that it deals with audio files.
```python
from datasets import Audio
dataset = dataset.cast_column("audio", Audio())
```
4. You can then save the datasets [locally](https://huggingface.co/docs/datasets/v2.19.0/en/package_reference/main_classes#datasets.Dataset.save_to_disk) or [push it to the hub](https://huggingface.co/docs/datasets/v2.19.0/en/package_reference/main_classes#datasets.DatasetDict.push_to_hub):
```python
dataset.push_to_hub(REPO_ID)
```

Note that you can make the dataset private by passing [`private=True`](https://huggingface.co/docs/datasets/v2.19.0/en/package_reference/main_classes#datasets.DatasetDict.push_to_hub.private) to the [`push_to_hub`](https://huggingface.co/docs/datasets/v2.19.0/en/package_reference/main_classes#datasets.DatasetDict.push_to_hub) method. Find other possible arguments [here](https://huggingface.co/docs/datasets/v2.19.0/en/package_reference/main_classes#datasets.DatasetDict.push_to_hub).


### Why and how do we set `model_revision`?

A discerning eye will have noticed that when using the [facebook/musicgen-melody](https://huggingface.co/facebook/musicgen-melody), we're using the following model revision:

```json
    "model_revision": "refs/pr/14",
```

This is due to a bug in [`transformers`](https://huggingface.co/docs/transformers/index) which has since been corrected, and which made some checkpoints incomplete.

We're thus using the model weights from [this PR](https://huggingface.co/facebook/musicgen-melody/discussions/14), the number 14, to use the correct model weights.

Note that, hopefully soon, you won't need to go through these model revisions once the correct PRs have been merged.

### I'm getting `nan` errors with some checkpoints. What do I do?

There seems to be an error using guidance scale with some musicgen checkpoints. If that happens, I recommend setting `guidance_scale` to 1.0 in the training parameters.


### Can I fine-tune stereo models ?

I haven't tested yet the training script with stereo Musicgen models. I welcome all contributions from the community to test and correct the training script on those!


## License

The code in this repository is released under the Apache license as found in the LICENSE file. The pre-trained MusicGen 
weights are licenced under CC-BY-NC 4.0.

## Acknowledgements

This library builds on top of a number of open-source giants, to whom we'd like to extend our warmest thanks for providing these tools!

Special thanks to:
- The Musicgen team from Meta AI and their [audiocraft](https://github.com/facebookresearch/audiocraft) repository.
- [Nathan Raw](https://github.com/nateraw) for his support and advice.
- the many libraries used, to name but a few: [🤗 datasets](https://huggingface.co/docs/datasets/v2.17.0/en/index), [🤗 accelerate](https://huggingface.co/docs/accelerate/en/index), [wandb](https://wandb.ai/), and [🤗 transformers](https://huggingface.co/docs/transformers/index).
- Hugging Face 🤗 for providing compute resources and time to explore!


## Citation

If you found this repository useful, please consider citing the original Musicgen paper:

```
@misc{copet2024simple,
      title={Simple and Controllable Music Generation}, 
      author={Jade Copet and Felix Kreuk and Itai Gat and Tal Remez and David Kant and Gabriel Synnaeve and Yossi Adi and Alexandre Défossez},
      year={2024},
      eprint={2306.05284},
      archivePrefix={arXiv},
      primaryClass={cs.SD}
}
```<|MERGE_RESOLUTION|>--- conflicted
+++ resolved
@@ -151,15 +151,9 @@
     --logging_steps 1 \
     --pad_token_id 2048 \
     --decoder_start_token_id 2048 \
-<<<<<<< HEAD
     --do_eval \
     --predict_with_generate \
     --include_inputs_for_metrics \
-=======
-    --do_eval true \
-    --predict_with_generate true \
-    --include_inputs_for_metrics true \
->>>>>>> 797e8c46
     --eval_steps 25 \
     --evaluation_strategy "steps" \
     --per_device_eval_batch_size 1 \
@@ -167,12 +161,7 @@
     --generation_max_length 400 \
     --guidance_scale 3.0 \
     --seed 456 \
-<<<<<<< HEAD
     --push_to_hub true
-=======
-    --push_to_hub true \
-    --hub_model_id "musicgen-melody-lora-punk"
->>>>>>> 797e8c46
 ```
 
 Using a few tricks, this fine-tuning run used 10GB of GPU memory and ran in under 15 minutes on an A100 GPU. The resulting
@@ -211,7 +200,7 @@
 | [Musicgen Medium](https://huggingface.co/facebook/musicgen-medium)             | Text-to-music | 1.5B       |
 | [Musicgen Large](https://huggingface.co/facebook/musicgen-large)               | Text-to-music | 3.3B       |
 
-Additionally, you can track Musicgen models on the hub [here](https://huggingface.co/models?library=transformers&other=musicgent&sort=trending). You'll find some additional checkpoints trained and released by the community, which you can use for inference straight away.
+Additionally, you can track Musicgen models on the hub [here](https://huggingface.co/models?library=transformers&other=musicgen&sort=trending). You'll find some additional checkpoints trained and released by the community, which you can use for inference straight away.
 
 **We recommend using the Musicgen Melody checkpoints, as those are the ones which gave the best results for us.**
 
